import type { ContentTaxonomy } from '../types/content';

export const vi: ContentTaxonomy = {
  nav: {
    features: 'Tính năng',
    pricing: 'Giá cả',
    about: 'Về chúng tôi',
    login: 'Đăng nhập',
    language: 'Ngôn ngữ',
  },
  
  hero: {
    headline: 'Nền tảng phân tích CV & Gợi ý Việc làm',
    subtitle: 'Tìm việc làm phù hợp với AI - Nhanh, Chính xác, Hiệu quả',
    ctaButtons: {
      uploadCV: 'Tải CV ngay',
      postJob: 'Đăng tin tuyển dụng',
      viewDemo: 'Xem demo',
    },
    trustIndicators: [
      '10,000+ người dùng tin tưởng',
      '95% độ chính xác',
      '10s xử lý nhanh chóng',
    ],
  },
  
  valueProps: {
    title: 'Tại sao chọn Resulyze?',
    items: [
      {
        title: 'AI-Powered Analysis',
        description: 'Phân tích CV tự động với độ chính xác 95%',
        metric: '95% Accuracy',
      },
      {
        title: 'Smart Matching',
        description: 'Khớp việc làm thông minh dựa trên AI similarity',
        metric: 'AI Similarity',
      },
      {
        title: 'Real-time Processing',
        description: 'Xử lý nhanh chóng trong vòng 10 giây',
        metric: '10s Processing',
      },
      {
        title: 'Secure & Private',
        description: 'Bảo mật dữ liệu tuyệt đối tuân thủ GDPR',
        metric: 'GDPR Compliant',
      },
    ],
  },

  landing: {
    valueProposition: {
      title: 'Giá trị cốt lõi của chúng tôi',
      subtitle: 'Khám phá những lợi ích vượt trội mà nền tảng AI của chúng tôi mang lại cho việc tìm kiếm và tuyển dụng nhân tài.',
      security: {
        title: 'Bảo mật tuyệt đối',
        description: 'Dữ liệu của bạn được bảo vệ bằng công nghệ mã hóa tiên tiến và tuân thủ các tiêu chuẩn bảo mật quốc tế.',
      },
      performance: {
        title: 'Hiệu suất vượt trội',
        description: 'Xử lý nhanh chóng với độ chính xác cao, giúp bạn tiết kiệm thời gian và nâng cao hiệu quả công việc.',
      },
      collaboration: {
        title: 'Hợp tác liền mạch',
        description: 'Kết nối ứng viên và nhà tuyển dụng một cách hiệu quả, tạo ra môi trường tuyển dụng tối ưu.',
      },
      cta: {
        text: 'Sẵn sàng trải nghiệm sự khác biệt?',
        button: 'Bắt đầu ngay',
      },
    },
  },


  features: {
    title: 'Tính năng mạnh mẽ cho tuyển dụng hiện đại',
    subtitle: 'Mọi thứ bạn cần để tối ưu hóa quy trình tuyển dụng với công cụ AI',
    userFeatures: [
      {
        title: 'Cộng tác thời gian thực',
        description: 'Làm việc cùng nhau một cách liền mạch với các thành viên trong nhóm, chia sẻ phản hồi ngay lập tức và đưa ra quyết định tuyển dụng nhanh hơn với các công cụ giao tiếp tích hợp.',
      },
      {
        title: 'Tự động hóa thông minh',
        description: 'Tự động hóa các tác vụ lặp đi lặp lại, lên lịch phỏng vấn tự động và để AI xử lý việc sàng lọc ứng viên ban đầu để tập trung vào những gì quan trọng nhất.',
      },
      {
        title: 'Phân tích nâng cao',
        description: 'Có được cái nhìn sâu sắc về quy trình tuyển dụng của bạn với phân tích toàn diện, theo dõi các chỉ số hiệu suất và tối ưu hóa chiến lược tuyển dụng.',
      },
    ],
    platforms: [
      {
        name: 'Nền tảng Web',
        description: 'Ứng dụng web đầy đủ tính năng với bộ công cụ tuyển dụng hoàn chỉnh',
      },
      {
        name: 'Ứng dụng di động',
        description: 'Ứng dụng di động native cho iOS và Android với khả năng offline',
      },
      {
        name: 'Ứng dụng Desktop',
        description: 'Ứng dụng desktop đa nền tảng cho Windows, macOS và Linux',
      },
    ],
  },
  
  howItWorks: {
    title: 'Quy trình hoạt động',
    steps: [
      {
        title: 'Upload CV',
        description: 'Tải lên CV của bạn (PDF/Word) - Hỗ trợ đa ngôn ngữ',
        details: [
          'Hỗ trợ PDF, Word, TXT',
          'Đa ngôn ngữ: Tiếng Việt, English',
          'Tự động detect format',
          'Preview trước khi upload',
        ],
      },
      {
        title: 'AI Phân tích',
        description: 'Trích xuất skills, kinh nghiệm, học vấn từ CV',
        details: [
          'OCR text extraction',
          'Skill recognition',
          'Experience parsing',
          'Education analysis',
        ],
      },
      {
        title: 'Job Matching',
        description: 'Tìm việc làm phù hợp dựa trên similarity',
        details: [
          'AI similarity matching',
          'Skill-based filtering',
          'Location preferences',
          'Salary range matching',
        ],
      },
      {
        title: 'Apply Jobs',
        description: 'Ứng tuyển trực tiếp qua hệ thống',
        details: [
          'One-click apply',
          'Auto-fill application',
          'Cover letter generation',
          'Application tracking',
        ],
      },
      {
        title: 'Get Hired',
        description: 'Nhận job offer từ nhà tuyển dụng',
        details: [
          'Interview scheduling',
          'Offer management',
          'Contract negotiation',
          'Onboarding support',
        ],
      },
      {
        title: 'Feedback',
        description: 'Cải thiện hệ thống dựa trên phản hồi',
        details: [
          'Success rate tracking',
          'User feedback collection',
          'Algorithm improvement',
          'Feature enhancement',
        ],
      },
    ],
  },
  
  statistics: {
    title: 'Số liệu thuyết phục',
    items: [
      { label: 'Users', description: 'Người dùng tin tưởng' },
      { label: 'Accuracy', description: 'Độ chính xác AI' },
      { label: 'Processing', description: 'Thời gian xử lý' },
      { label: 'Jobs', description: 'Tin tuyển dụng' },
      { label: 'Hires', description: 'Ứng viên được tuyển' },
      { label: 'Rating', description: 'Đánh giá người dùng' },
    ],
  },
  
  testimonials: {
    title: 'Lời chứng thực từ khách hàng',
    items: [
      {
        quote: 'AI phân tích CV rất chính xác, tôi đã tìm được công việc mơ ước chỉ sau 2 tuần! Hệ thống matching thông minh giúp tôi tiết kiệm rất nhiều thời gian.',
        author: 'Nguyễn Văn A',
        role: 'Software Engineer',
        company: 'TechCorp Vietnam',
      },
      {
        quote: 'Hệ thống giúp chúng tôi tìm được ứng viên phù hợp nhanh hơn 70% so với phương pháp truyền thống. AI matching rất chính xác và tiết kiệm chi phí tuyển dụng.',
        author: 'Trần Thị B',
        role: 'HR Manager',
        company: 'ABC Corporation',
      },
      {
        quote: 'Platform dễ sử dụng, hiệu quả cao trong việc quản lý và matching. Dashboard analytics giúp chúng tôi theo dõi hiệu suất và cải thiện quy trình tuyển dụng.',
        author: 'Lê Văn C',
        role: 'Admin System',
        company: 'Resulyze Platform',
      },
    ],
  },
  
  pricing: {
    title: 'Chọn gói phù hợp với bạn',
    toggle: {
      monthly: 'Hàng tháng',
      yearly: 'Hàng năm',
    },
    plans: [
      {
        name: 'FREE',
        description: 'Perfect for individuals getting started',
        features: [
          '5 CV uploads per month',
          'Basic job matching',
          'Email support',
          'Community access',
          'Basic analytics',
        ],
        ctaText: 'Get Started',
      },
      {
        name: 'PRO',
        description: 'Most popular for professionals',
        features: [
          'Unlimited CV uploads',
          'Advanced AI matching',
          'Priority support',
          'API access',
          'Advanced analytics',
          'Custom job alerts',
          'Resume optimization tips',
        ],
        ctaText: 'Start Free Trial',
      },
      {
        name: 'ENTERPRISE',
        description: 'For large organizations',
        features: [
          'Custom upload limits',
          'White-label solution',
          'Dedicated support',
          'Custom integrations',
          'Advanced reporting',
          'Team management',
          'SSO integration',
          'Custom branding',
        ],
        ctaText: 'Contact Sales',
      },
    ],
  },
  
  cta: {
    title: 'Sẵn sàng bắt đầu?',
    subtitle: 'Tham gia cùng hàng nghìn công ty đã tin tưởng sử dụng nền tảng của chúng tôi.',
    buttons: {
      getStarted: 'Bắt đầu miễn phí',
      learnMore: 'Tìm hiểu thêm',
    },
  },
  
  featuresShowcase: {
    title: 'Tính năng nổi bật',
    subtitle: 'Khám phá những tính năng mạnh mẽ giúp bạn tối ưu hóa quy trình tuyển dụng',
    features: [
      {
        title: 'Phân tích CV thông minh',
        description: 'AI phân tích và đánh giá CV một cách chính xác và nhanh chóng',
        icon: 'brain',
      },
      {
        title: 'Matching công việc',
        description: 'Tìm kiếm và ghép nối ứng viên phù hợp với vị trí tuyển dụng',
        icon: 'target',
      },
      {
        title: 'Dashboard quản lý',
        description: 'Theo dõi và quản lý toàn bộ quy trình tuyển dụng một cách hiệu quả',
        icon: 'dashboard',
      },
    ],
  },
  
  auth: {
    login: {
      title: 'Chào mừng',
      subtitle: 'trở lại',
      welcomeSubtitle: 'Đăng nhập để tiếp tục hành trình việc làm của bạn',
      email: 'Địa chỉ Email',
      emailPlaceholder: 'Nhập email của bạn',
      emailRequired: 'Email là bắt buộc',
      emailInvalid: 'Email không hợp lệ',
      password: 'Mật khẩu',
      passwordPlaceholder: 'Nhập mật khẩu của bạn',
      passwordRequired: 'Mật khẩu là bắt buộc',
      passwordMinLength: 'Mật khẩu phải có ít nhất 6 ký tự',
      rememberMe: 'Ghi nhớ đăng nhập',
      forgotPassword: 'Quên mật khẩu?',
      loginButton: 'Đăng nhập',
      loggingIn: 'Đang đăng nhập...',
      googleLogin: 'Đăng nhập với Google',
      noAccount: 'Chưa có tài khoản?',
      signUp: 'Đăng ký',
      or: 'hoặc',
      toast: {
        emailRequired: 'Vui lòng nhập email',
        emailMissingAt: 'thiếu ký tự "@"',
        emailStartsWithAt: 'Email không thể bắt đầu bằng "@"',
        emailMissingDomain: 'thiếu tên miền sau "@"',
        emailMissingTLD: 'Email thiếu tên miền (ví dụ: .com, .vn)',
        emailInvalid: 'Định dạng email không hợp lệ',
        passwordRequired: 'Vui lòng nhập mật khẩu',
        loginSuccess: 'Đăng nhập thành công!',
        invalidCredentials: 'Email hoặc mật khẩu không chính xác',
        networkError: 'Lỗi kết nối mạng. Vui lòng thử lại.',
        loginFailed: 'Đăng nhập thất bại. Vui lòng thử lại.'
      },
      hero: {
        sections: [
          {
            name: 'Hero',
            title: 'TalentFit AI',
            description: 'Tìm việc làm phù hợp với AI - Nhanh, Chính xác, Hiệu quả',
            metric: 'Công cụ AI mạnh mẽ',
            features: ['10,000+ người dùng tin tưởng', '95% độ chính xác AI', '10s xử lý nhanh chóng']
          },
          {
            name: 'Value Proposition',
            title: 'Giá trị cốt lõi',
            description: 'Nền tảng phân tích CV và gợi ý việc làm thông minh',
            metric: '95% độ chính xác',
            features: ['Phân tích CV tự động', 'Thuật toán tiên tiến', 'Cái nhìn sâu sắc']
          },
          {
            name: 'Features Showcase',
            title: 'Tính năng nổi bật',
            description: 'Công nghệ AI tiên tiến cho ứng viên và nhà tuyển dụng',
            metric: 'Multi-Platform',
            features: ['Tải lên CV (PDF/Word)', 'Gợi ý việc làm thông minh', 'Nộp đơn trực tiếp']
          },
          {
            name: 'How It Works',
            title: 'Quy trình làm việc',
            description: 'Đơn giản, nhanh chóng và hiệu quả trong 3 bước',
            metric: '3 Bước',
            features: ['Tải lên CV', 'Phân tích bằng AI', 'Gợi ý việc làm']
          },
          {
            name: 'Statistics',
            title: 'Thống kê ấn tượng',
            description: 'Con số chứng minh chất lượng và uy tín của nền tảng',
            metric: '10K+ người dùng',
            features: ['Tỷ lệ thành công cao', 'Phản hồi tích cực', 'Phủ sóng toàn cầu']
          }
        ],
        trustIndicators: [
          '10,000+ người dùng tin tưởng',
          '95% độ chính xác AI',
          '10s xử lý nhanh chóng'
        ]
      }
    },
    register: {
      title: 'Tạo tài khoản',
      subtitle: 'mới',
      welcomeSubtitle: 'Tham gia cộng đồng TalentFit AI ngay hôm nay',
      fullName: 'Họ và tên',
      fullNamePlaceholder: 'Nhập họ và tên của bạn',
      email: 'Địa chỉ Email',
      emailPlaceholder: 'Nhập địa chỉ email',
      phone: 'Số điện thoại',
      optional: '(tùy chọn)',
      phonePlaceholder: 'Nhập số điện thoại',
      role: 'Vai trò',
      candidate: 'Ứng viên',
      recruiter: 'Nhà tuyển dụng',
      password: 'Mật khẩu',
      passwordPlaceholder: 'Nhập mật khẩu (ít nhất 6 ký tự)',
      confirmPassword: 'Xác nhận mật khẩu',
      confirmPasswordPlaceholder: 'Nhập lại mật khẩu',
      acceptTerms: 'Tôi đồng ý với',
      termsOfService: 'Điều khoản sử dụng',
      privacyPolicy: 'Chính sách bảo mật',
      registerButton: 'Đăng ký',
      registering: 'Đang đăng ký...',
      hasAccount: 'Đã có tài khoản?',
<<<<<<< HEAD
      loginLink: 'Đăng nhập ngay'
    },
    toast: {
      // Validation messages
      fullNameRequired: 'Vui lòng nhập họ và tên',
      fullNameMinLength: 'Vui lòng nhập họ tên (ít nhất 2 ký tự)',
      emailRequired: 'Vui lòng nhập email',
      emailMissingAt: 'thiếu ký tự "@"',
      emailStartsWithAt: 'Email không thể bắt đầu bằng "@"',
      emailMissingDomain: 'thiếu tên miền sau "@"',
      emailMissingTLD: 'Email thiếu tên miền (ví dụ: .com, .vn)',
      emailInvalid: 'Định dạng email không hợp lệ',
      passwordRequired: 'Vui lòng nhập mật khẩu',
      passwordMinLength: 'Mật khẩu phải có ít nhất 6 ký tự',
      confirmPasswordRequired: 'Vui lòng xác nhận mật khẩu',
      confirmPasswordMismatch: 'Mật khẩu xác nhận không khớp',
      phoneInvalid: 'Số điện thoại không hợp lệ',
      termsRequired: 'Vui lòng đồng ý với điều khoản sử dụng',
      
      // Success messages
      registerSuccess: 'Đăng ký thành công!',
      registerSuccessSubtitle: 'Chào mừng bạn đến với TalentFit AI',
      
      // Error messages
      registerFailed: 'Đăng ký thất bại',
      emailExists: 'Email đã được sử dụng',
      emailExistsSubtitle: 'Vui lòng chọn email khác',
      networkError: 'Lỗi kết nối mạng',
      networkErrorSubtitle: 'Vui lòng thử lại sau',
      generalError: 'Đăng ký thất bại',
      generalErrorSubtitle: 'Vui lòng thử lại sau'
=======
      loginLink: 'Đăng nhập ngay',
      toast: {
        // Validation messages
        fullNameRequired: 'Vui lòng nhập họ và tên',
        fullNameMinLength: 'Vui lòng nhập họ tên (ít nhất 2 ký tự)',
        emailRequired: 'Vui lòng nhập email',
        emailMissingAt: 'thiếu ký tự "@"',
        emailStartsWithAt: 'Email không thể bắt đầu bằng "@"',
        emailMissingDomain: 'thiếu tên miền sau "@"',
        emailMissingTLD: 'Email thiếu tên miền (ví dụ: .com, .vn)',
        emailInvalid: 'Định dạng email không hợp lệ',
        passwordRequired: 'Vui lòng nhập mật khẩu',
        passwordMinLength: 'Mật khẩu phải có ít nhất 8 ký tự',
        passwordUppercase: 'Mật khẩu phải có ít nhất 1 chữ hoa',
        passwordLowercase: 'Mật khẩu phải có ít nhất 1 chữ thường',
        passwordNumbers: 'Mật khẩu phải có ít nhất 1 chữ số',
        passwordSpecialChar: 'Mật khẩu phải có ít nhất 1 ký tự đặc biệt (!@#$%^&*)',
        confirmPasswordRequired: 'Vui lòng xác nhận mật khẩu',
        confirmPasswordMismatch: 'Mật khẩu xác nhận không khớp',
        phoneInvalid: 'Số điện thoại không hợp lệ',
        termsRequired: 'Vui lòng đồng ý với điều khoản sử dụng',
        
        // Success messages
        registerSuccess: 'Đăng ký thành công!',
        registerSuccessSubtitle: 'Chào mừng bạn đến với TalentFit AI',
        
        // Error messages
        registerFailed: 'Đăng ký thất bại',
        emailExists: 'Email đã được sử dụng',
        emailExistsSubtitle: 'Vui lòng chọn email khác',
        networkError: 'Lỗi kết nối mạng',
        networkErrorSubtitle: 'Vui lòng thử lại sau',
        generalError: 'Đăng ký thất bại',
        generalErrorSubtitle: 'Vui lòng thử lại sau'
      }
    },
    verifyOTP: {
      title: 'Xác thực email',
      subtitle: 'Nhập mã 6 chữ số chúng tôi đã gửi đến',
      emailLabel: 'Email',
      codeLabel: 'Mã xác thực',
      codePlaceholder: 'Nhập mã 6 chữ số',
      timerLabel: 'Mã hết hạn sau',
      verifyButton: 'Xác thực',
      verifyingButton: 'Đang xác thực...',
      resendButton: 'Gửi lại',
      resendCountdown: 'Gửi lại sau {seconds}s',
      resendAvailable: 'Gửi lại ({count} lần còn lại)',
      errorMessage: 'Mã không hợp lệ. Vui lòng thử lại.',
      successMessage: 'Xác thực thành công',
      successSubtitle: 'Đang chuyển hướng đến trang đăng nhập...',
      toast: {
        verificationSuccess: 'Xác thực thành công!',
        verificationSuccessSubtitle: 'Email của bạn đã được xác thực',
        verificationFailed: 'Xác thực thất bại',
        verificationFailedSubtitle: 'Vui lòng kiểm tra lại mã và thử lại',
        resendSuccess: 'Mã mới đã được gửi',
        resendSuccessSubtitle: 'Vui lòng kiểm tra email của bạn',
        invalidCode: 'Mã xác thực không đúng',
        codeExpired: 'Mã đã hết hạn',
        tooManyAttempts: 'Quá nhiều lần thử sai',
        networkError: 'Lỗi kết nối mạng',
        networkErrorSubtitle: 'Vui lòng thử lại sau'
      }
>>>>>>> 8a951c53
    }
  },

  common: {
    loading: 'Đang tải...',
    error: 'Có lỗi xảy ra',
    success: 'Thành công',
    cancel: 'Hủy',
    confirm: 'Xác nhận',
    save: 'Lưu',
    edit: 'Chỉnh sửa',
    delete: 'Xóa',
    back: 'Quay lại',
    next: 'Tiếp theo',
    previous: 'Trước đó',
    close: 'Đóng',
    open: 'Mở',
    viewMore: 'Xem thêm',
    viewLess: 'Thu gọn',
  },
};<|MERGE_RESOLUTION|>--- conflicted
+++ resolved
@@ -394,39 +394,6 @@
       registerButton: 'Đăng ký',
       registering: 'Đang đăng ký...',
       hasAccount: 'Đã có tài khoản?',
-<<<<<<< HEAD
-      loginLink: 'Đăng nhập ngay'
-    },
-    toast: {
-      // Validation messages
-      fullNameRequired: 'Vui lòng nhập họ và tên',
-      fullNameMinLength: 'Vui lòng nhập họ tên (ít nhất 2 ký tự)',
-      emailRequired: 'Vui lòng nhập email',
-      emailMissingAt: 'thiếu ký tự "@"',
-      emailStartsWithAt: 'Email không thể bắt đầu bằng "@"',
-      emailMissingDomain: 'thiếu tên miền sau "@"',
-      emailMissingTLD: 'Email thiếu tên miền (ví dụ: .com, .vn)',
-      emailInvalid: 'Định dạng email không hợp lệ',
-      passwordRequired: 'Vui lòng nhập mật khẩu',
-      passwordMinLength: 'Mật khẩu phải có ít nhất 6 ký tự',
-      confirmPasswordRequired: 'Vui lòng xác nhận mật khẩu',
-      confirmPasswordMismatch: 'Mật khẩu xác nhận không khớp',
-      phoneInvalid: 'Số điện thoại không hợp lệ',
-      termsRequired: 'Vui lòng đồng ý với điều khoản sử dụng',
-      
-      // Success messages
-      registerSuccess: 'Đăng ký thành công!',
-      registerSuccessSubtitle: 'Chào mừng bạn đến với TalentFit AI',
-      
-      // Error messages
-      registerFailed: 'Đăng ký thất bại',
-      emailExists: 'Email đã được sử dụng',
-      emailExistsSubtitle: 'Vui lòng chọn email khác',
-      networkError: 'Lỗi kết nối mạng',
-      networkErrorSubtitle: 'Vui lòng thử lại sau',
-      generalError: 'Đăng ký thất bại',
-      generalErrorSubtitle: 'Vui lòng thử lại sau'
-=======
       loginLink: 'Đăng nhập ngay',
       toast: {
         // Validation messages
@@ -491,7 +458,6 @@
         networkError: 'Lỗi kết nối mạng',
         networkErrorSubtitle: 'Vui lòng thử lại sau'
       }
->>>>>>> 8a951c53
     }
   },
 
