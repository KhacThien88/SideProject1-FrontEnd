import React, { useState, useEffect } from 'react';
import { Search, Plus, Briefcase } from 'lucide-react';
import { Layout } from '../../components/common/Layout';
import { Container } from '../../components/common/Container';
import { Button } from '../../components/ui/Button';
import { DashboardHeader } from '../../components/layout/DashboardHeader';
import { DashboardSidebar } from '../../components/layout/DashboardSidebar';
import { useTranslation } from '../../hooks/useTranslation';
import { useToast } from '../../contexts/ToastContext';
import { useRouter } from '../../components/Router';
import { jobPostingService } from '../../services/api/jobPosting/jobPostingService';
import type { JobProfile, CreateJobProfileData } from '../../types/jobPosting';
import { JobPostingCard } from './components/JobPostingCard';
import { CreateJobProfileModal } from './components/CreateJobProfileModal';
import { JDUploadOptionsModal } from '../JDAnalysis/components';
import Footer from '../../components/layout/Footer';

export const JobPostings: React.FC = () => {
  const { getContent } = useTranslation();
  const { showSuccessToast, showErrorToast } = useToast();
  const { navigate } = useRouter();
  
  const [jobProfiles, setJobProfiles] = useState<JobProfile[]>([]);
  const [filteredProfiles, setFilteredProfiles] = useState<JobProfile[]>([]);
  const [searchQuery, setSearchQuery] = useState('');
  const [isLoading, setIsLoading] = useState(true);
  const [isModalOpen, setIsModalOpen] = useState(false);
  const [editingProfile, setEditingProfile] = useState<JobProfile | null>(null);
  const [showUploadModal, setShowUploadModal] = useState(false);

  useEffect(() => {
    loadJobProfiles();
  }, []);

  useEffect(() => {
    if (searchQuery.trim()) {
      const filtered = jobProfiles.filter(
        profile =>
          profile.title.toLowerCase().includes(searchQuery.toLowerCase()) ||
          profile.description.toLowerCase().includes(searchQuery.toLowerCase()) ||
          profile.requiredSkills.some(skill => 
            skill.toLowerCase().includes(searchQuery.toLowerCase())
          ) ||
          profile.preferredSkills.some(skill => 
            skill.toLowerCase().includes(searchQuery.toLowerCase())
          )
      );
      setFilteredProfiles(filtered);
    } else {
      setFilteredProfiles(jobProfiles);
    }
  }, [searchQuery, jobProfiles]);

  const loadJobProfiles = async () => {
    try {
      setIsLoading(true);
      const response = await jobPostingService.getJobProfiles();
      
      // Convert API response to component state format
      const profiles: JobProfile[] = response.profiles.map(profile => ({
        id: profile.profile_id,
        title: profile.title,
        description: profile.description,
        experience: profile.requirements?.experience || 'Not specified',
        requiredSkills: profile.requirements?.skills || [],
        preferredSkills: profile.requirements?.preferred_skills || [],
        activeMatches: profile.applications_count || 0,
        createdAt: new Date(profile.created_at),
        updatedAt: new Date(profile.updated_at),
        status: profile.status,
      }));
      
      setJobProfiles(profiles);
      setFilteredProfiles(profiles);
    } catch (error) {
      showErrorToast(getContent('jobPostings.loadError'));
      console.error('Failed to load job profiles:', error);
    } finally {
      setIsLoading(false);
    }
  };

  const handleCreateOrUpdate = async (data: CreateJobProfileData) => {
    try {
      if (editingProfile) {
        await jobPostingService.updateJobProfile(editingProfile.id, data);
        showSuccessToast(getContent('jobPostings.updateSuccess'));
      } else {
        await jobPostingService.createJobProfile(data);
        showSuccessToast(getContent('jobPostings.createSuccess'));
      }
      await loadJobProfiles();
      setIsModalOpen(false);
      setEditingProfile(null);
    } catch (error) {
      showErrorToast(getContent('jobPostings.saveError'));
      console.error('Failed to save job profile:', error);
    }
  };

  const handleEdit = (id: string) => {
    const profile = jobProfiles.find(p => p.id === id);
    if (profile) {
      setEditingProfile(profile);
      setIsModalOpen(true);
    }
  };

  const handleDelete = async (id: string) => {
    if (!confirm(getContent('jobPostings.deleteConfirm'))) {
      return;
    }

    try {
      await jobPostingService.deleteJobProfile(id);
      showSuccessToast(getContent('jobPostings.deleteSuccess'));
      await loadJobProfiles();
    } catch (error) {
      showErrorToast(getContent('jobPostings.deleteError'));
      console.error('Failed to delete job profile:', error);
    }
  };

  const handleViewMatches = (id: string) => {
    console.log('Navigating to matches for job:', id);
    const matchesUrl = `/dashboard/job-postings/${id}/matches`;
    console.log('Navigation URL:', matchesUrl);
    navigate(matchesUrl);
  };

  const handleOpenCreateModal = () => {
    // Show upload options modal for new job postings
    setShowUploadModal(true);
  };

  return (
    <Layout className="min-h-screen bg-gradient-to-br from-neutral-50 via-white to-primary-50/30">
      <div className="flex min-h-screen">
        <DashboardSidebar />
        
        <div className="flex-1 flex flex-col min-w-0">
          <DashboardHeader />
          
          <main className="flex-1 overflow-auto pb-15">
            <div className="py-8">
              <Container maxWidth="2xl" className="space-y-6 sm:space-y-8">
                {/* Search and Create */}
                <div className="animate-slide-up" style={{animationDelay: '0.1s'}}>
                  <div className="flex flex-col sm:flex-row gap-4">
                    <div className="flex-1 relative">
                      <Search className="absolute left-4 top-1/2 -translate-y-1/2 w-5 h-5 text-neutral-400" />
                      <input
                        type="text"
                        value={searchQuery}
                        onChange={(e) => setSearchQuery(e.target.value)}
                        placeholder={getContent('jobPostings.searchPlaceholder')}
                        className="w-full pl-12 pr-4 py-3 border border-neutral-300 rounded-xl focus:outline-none focus:ring-2 focus:ring-primary-500 focus:border-transparent transition-all"
                      />
                    </div>
                    <Button
                      onClick={handleOpenCreateModal}
                      variant="secondary"
                      size="md"
                      className="text-white whitespace-nowrap bg-gradient-to-r from-primary-500 to-secondary-500 hover:from-primary-600 hover:to-secondary-600 shadow-lg"
                    >
                      <Plus className="w-5 h-5 mr-2" />
                      {getContent('jobPostings.createJobProfile')}
                    </Button>
                  </div>
<<<<<<< HEAD
=======

            {/* Loading State */}
            {isLoading && (
              <div className="flex items-center justify-center py-20">
                <div className="animate-spin rounded-full h-12 w-12 border-b-2 border-primary-600"></div>
              </div>
            )}

            {/* Empty State */}
            {!isLoading && filteredProfiles.length === 0 && !searchQuery && (
              <div className="text-center py-20">
                <div className="w-20 h-20 bg-gradient-to-br from-primary-100 to-secondary-100 rounded-full flex items-center justify-center mx-auto mb-6">
                  <Briefcase className="w-10 h-10 text-primary-600" />
                </div>
                <div className="text-xl font-semibold text-neutral-900 mb-2">
                  {getContent('jobPostings.noJobsTitle')}
                </div>
                <div className="text-neutral-600 mb-6">
                  {getContent('jobPostings.noJobsSubtitle')}
                </div>
                <Button
                  onClick={handleOpenCreateModal}
                  variant="secondary"
                  size="md"
                  className="text-white shadow-lg bg-gradient-to-r from-primary-500 to-secondary-500 hover:from-primary-600 hover:to-secondary-600"
                >
                  <Plus className="w-5 h-5 mr-2" />
                  {getContent('jobPostings.createFirstJob')}
                </Button>
              </div>
            )}

            {/* No Search Results */}
            {!isLoading && filteredProfiles.length === 0 && searchQuery && (
              <div className="text-center py-20">
                <div className="w-16 h-16 bg-gradient-to-br from-primary-500 to-secondary-500 rounded-full flex items-center justify-center mx-auto mb-6">
                  <Search className="w-10 h-10 text-white" />
                </div>
                <div className="text-xl font-semibold text-neutral-900 mb-2">
                  {getContent('jobPostings.noResultsTitle')}
>>>>>>> fb1d00b1
                </div>

                {/* Loading State */}
                {isLoading && (
                  <div className="animate-slide-up" style={{animationDelay: '0.2s'}}>
                    <div className="flex items-center justify-center py-20">
                      <div className="animate-spin rounded-full h-12 w-12 border-b-2 border-primary-600"></div>
                    </div>
                  </div>
                )}

                {/* Empty State */}
                {!isLoading && filteredProfiles.length === 0 && !searchQuery && (
                  <div className="animate-slide-up" style={{animationDelay: '0.2s'}}>
                    <div className="text-center py-20">
                      <div className="w-20 h-20 bg-gradient-to-br from-primary-100 to-secondary-100 rounded-full flex items-center justify-center mx-auto mb-6">
                        <Briefcase className="w-10 h-10 text-primary-600" />
                      </div>
                      <div className="text-xl font-semibold text-neutral-900 mb-2">
                        {getContent('jobPostings.noJobsTitle')}
                      </div>
                      <div className="text-neutral-600 mb-6">
                        {getContent('jobPostings.noJobsSubtitle')}
                      </div>
                      <Button
                        onClick={handleOpenCreateModal}
                        variant="secondary"
                        size="md"
                        className="shadow-lg bg-gradient-to-r from-primary-500 to-secondary-500 hover:from-primary-600 hover:to-secondary-600"
                      >
                        <Plus className="w-5 h-5 mr-2" />
                        {getContent('jobPostings.createFirstJob')}
                      </Button>
                    </div>
                  </div>
                )}

                {/* No Search Results */}
                {!isLoading && filteredProfiles.length === 0 && searchQuery && (
                  <div className="animate-slide-up" style={{animationDelay: '0.2s'}}>
                    <div className="text-center py-20">
                      <div className="w-16 h-16 bg-gradient-to-br from-primary-500 to-secondary-500 rounded-full flex items-center justify-center mx-auto mb-6">
                        <Search className="w-10 h-10 text-white" />
                      </div>
                      <div className="text-xl font-semibold text-neutral-900 mb-2">
                        {getContent('jobPostings.noResultsTitle')}
                      </div>
                      <div className="text-neutral-600">
                        {getContent('jobPostings.noResultsSubtitle')}
                      </div>
                    </div>
                  </div>
                )}

                {/* Job Profiles Grid */}
                {!isLoading && filteredProfiles.length > 0 && (
                  <div className="animate-slide-up" style={{animationDelay: '0.3s'}}>
                    <div className="grid grid-cols-1 md:grid-cols-2 gap-6">
                      {filteredProfiles.map((profile) => (
                        <JobPostingCard
                          key={profile.id}
                          jobProfile={profile}
                          onViewMatches={handleViewMatches}
                          onEdit={handleEdit}
                          onDelete={handleDelete}
                        />
                      ))}
                    </div>
                  </div>
                )}

                {/* Upload Options Modal */}
                <JDUploadOptionsModal
                  isOpen={showUploadModal}
                  onClose={() => setShowUploadModal(false)}
                />

                {/* Create/Edit Modal */}
                <CreateJobProfileModal
                  isOpen={isModalOpen}
                  onClose={() => {
                    setIsModalOpen(false);
                    setEditingProfile(null);
                  }}
                  onSubmit={handleCreateOrUpdate}
                  editingProfile={editingProfile}
                />
              </Container>
            </div>
          </main>
          <Footer />
        </div>
      </div>
    </Layout>
  );
};<|MERGE_RESOLUTION|>--- conflicted
+++ resolved
@@ -167,49 +167,6 @@
                       {getContent('jobPostings.createJobProfile')}
                     </Button>
                   </div>
-<<<<<<< HEAD
-=======
-
-            {/* Loading State */}
-            {isLoading && (
-              <div className="flex items-center justify-center py-20">
-                <div className="animate-spin rounded-full h-12 w-12 border-b-2 border-primary-600"></div>
-              </div>
-            )}
-
-            {/* Empty State */}
-            {!isLoading && filteredProfiles.length === 0 && !searchQuery && (
-              <div className="text-center py-20">
-                <div className="w-20 h-20 bg-gradient-to-br from-primary-100 to-secondary-100 rounded-full flex items-center justify-center mx-auto mb-6">
-                  <Briefcase className="w-10 h-10 text-primary-600" />
-                </div>
-                <div className="text-xl font-semibold text-neutral-900 mb-2">
-                  {getContent('jobPostings.noJobsTitle')}
-                </div>
-                <div className="text-neutral-600 mb-6">
-                  {getContent('jobPostings.noJobsSubtitle')}
-                </div>
-                <Button
-                  onClick={handleOpenCreateModal}
-                  variant="secondary"
-                  size="md"
-                  className="text-white shadow-lg bg-gradient-to-r from-primary-500 to-secondary-500 hover:from-primary-600 hover:to-secondary-600"
-                >
-                  <Plus className="w-5 h-5 mr-2" />
-                  {getContent('jobPostings.createFirstJob')}
-                </Button>
-              </div>
-            )}
-
-            {/* No Search Results */}
-            {!isLoading && filteredProfiles.length === 0 && searchQuery && (
-              <div className="text-center py-20">
-                <div className="w-16 h-16 bg-gradient-to-br from-primary-500 to-secondary-500 rounded-full flex items-center justify-center mx-auto mb-6">
-                  <Search className="w-10 h-10 text-white" />
-                </div>
-                <div className="text-xl font-semibold text-neutral-900 mb-2">
-                  {getContent('jobPostings.noResultsTitle')}
->>>>>>> fb1d00b1
                 </div>
 
                 {/* Loading State */}
@@ -238,7 +195,7 @@
                         onClick={handleOpenCreateModal}
                         variant="secondary"
                         size="md"
-                        className="shadow-lg bg-gradient-to-r from-primary-500 to-secondary-500 hover:from-primary-600 hover:to-secondary-600"
+                        className="text-white shadow-lg bg-gradient-to-r from-primary-500 to-secondary-500 hover:from-primary-600 hover:to-secondary-600"
                       >
                         <Plus className="w-5 h-5 mr-2" />
                         {getContent('jobPostings.createFirstJob')}
