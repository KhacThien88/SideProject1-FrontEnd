--- conflicted
+++ resolved
@@ -207,38 +207,6 @@
       registering: string;
       hasAccount: string;
       loginLink: string;
-<<<<<<< HEAD
-    };
-    toast: {
-      // Validation messages
-      fullNameRequired: string;
-      fullNameMinLength: string;
-      emailRequired: string;
-      emailMissingAt: string;
-      emailStartsWithAt: string;
-      emailMissingDomain: string;
-      emailMissingTLD: string;
-      emailInvalid: string;
-      passwordRequired: string;
-      passwordMinLength: string;
-      confirmPasswordRequired: string;
-      confirmPasswordMismatch: string;
-      phoneInvalid: string;
-      termsRequired: string;
-      
-      // Success messages
-      registerSuccess: string;
-      registerSuccessSubtitle: string;
-      
-      // Error messages
-      registerFailed: string;
-      emailExists: string;
-      emailExistsSubtitle: string;
-      networkError: string;
-      networkErrorSubtitle: string;
-      generalError: string;
-      generalErrorSubtitle: string;
-=======
       toast: {
         // Validation messages
         fullNameRequired: string;
@@ -298,7 +266,6 @@
         networkError: string;
         networkErrorSubtitle: string;
       };
->>>>>>> 8a951c53
     };
   };
   
