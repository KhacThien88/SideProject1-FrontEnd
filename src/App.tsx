--- conflicted
+++ resolved
@@ -11,15 +11,12 @@
 import { Dashboard } from './pages/Dashboard';
 import { CVAnalysis } from './pages/CVAnalysis';
 import { JobDetailPage } from './pages/JobMatching/JobDetailPage';
-<<<<<<< HEAD
 import { SavedCandidates } from './pages/Candidates';
 import { SavedJobs } from './pages/SavedJobs';
 import { Settings } from './pages/Settings';
 import { JobPostings } from './pages/JobPostings';
 import { JobMatches } from './pages/CandidateMatching';
-=======
 import { UsersPage } from './pages/Users';
->>>>>>> ed370997
 
 function App() {
   // Determine initial route based on current URL
@@ -35,14 +32,11 @@
     if (hash === '#role-selection') return '/role-selection';
     if (hash === '#dashboard') return '/dashboard';
     if (hash === '#cv-analysis') return '/cv-analysis';
-<<<<<<< HEAD
     if (hash === '#candidates') return '/dashboard/candidates';
-  if (hash === '#saved-jobs') return '/dashboard/saved-jobs';
+    if (hash === '#saved-jobs') return '/dashboard/saved-jobs';
     if (hash === '#settings') return '/dashboard/settings';
     if (hash === '#job-postings') return '/dashboard/job-postings';
-=======
     if (hash === '#users') return '/dashboard/users';
->>>>>>> ed370997
     if (hash.startsWith('#job/')) return hash.replace('#', '');
     
     // Check pathname
@@ -53,15 +47,12 @@
     if (path === '/dashboard') return '/dashboard';
     if (path === '/reset-password') return '/reset-password';
     if (path === '/cv-analysis') return '/cv-analysis';
-<<<<<<< HEAD
     if (path === '/dashboard/candidates') return '/dashboard/candidates';
-  if (path === '/dashboard/saved-jobs') return '/dashboard/saved-jobs';
+    if (path === '/dashboard/saved-jobs') return '/dashboard/saved-jobs';
     if (path === '/dashboard/settings') return '/dashboard/settings';
     if (path === '/dashboard/job-postings') return '/dashboard/job-postings';
     if (path.startsWith('/dashboard/job-postings/') && path.includes('/matches')) return path;
-=======
     if (path === '/dashboard/users') return '/dashboard/users';
->>>>>>> ed370997
     if (path.startsWith('/job/')) return path;
     if (path === '/') return '/';
     if (path === '/verify-otp') return '/verify-otp';
@@ -79,7 +70,6 @@
             <Route path="/login" component={Login} exact />
             <Route path="/register" component={Register} exact />
             <Route path="/forgot-password" component={ForgotPassword} exact />
-<<<<<<< HEAD
             <Route path="/cv-analysis" component={CVAnalysis} exact />
             {/* More specific routes first */}
             <Route path="/dashboard/job-postings/" component={JobMatches} exact={false} />
@@ -88,13 +78,11 @@
             <Route path="/dashboard/saved-jobs" component={SavedJobs} exact />
             <Route path="/dashboard/settings" component={Settings} exact />
             <Route path="/dashboard" component={Dashboard} exact />
-=======
             <Route path="/reset-password" component={ResetPassword} exact />
             <Route path="/role-selection" component={RoleSelectionPage} exact />
             <Route path="/dashboard" component={Dashboard} exact />
             <Route path="/cv-analysis" component={CVAnalysis} exact />
             <Route path="/dashboard/users" component={UsersPage} exact />
->>>>>>> ed370997
             <Route path="/job/" component={JobDetailPage} exact={false} />
             <Route path="/verify-otp" component={VerifyOTP} exact />
           </RouterProvider>
