--- conflicted
+++ resolved
@@ -381,310 +381,6 @@
       registerButton: 'Đăng ký',
       registering: 'Đang đăng ký...',
       hasAccount: 'Đã có tài khoản?',
-<<<<<<< HEAD
-      loginLink: 'Đăng nhập ngay'
-    },
-    forgotPassword: {
-      title: 'Quên mật khẩu',
-      subtitle: 'Nhập email của bạn và chúng tôi sẽ gửi link đặt lại mật khẩu',
-      sendResetLink: 'Gửi link đặt lại mật khẩu',
-      sending: 'Đang gửi...',
-      backToLogin: 'Quay lại đăng nhập',
-      successTitle: 'Email đã được gửi',
-      successMessage: 'Link đặt lại mật khẩu đã được gửi',
-      checkEmailMessage: 'Vui lòng kiểm tra email của bạn để đặt lại mật khẩu. Link sẽ hết hạn sau 1 giờ.',
-      emailSentTo: 'Email đã gửi đến',
-      errorMessage: 'Không thể gửi email đặt lại mật khẩu'
-    },
-    googleSigningIn: 'Đang đăng nhập...',
-    continueWithGoogle: 'Đăng nhập với Google',
-    googleSignInSuccess: 'Đăng nhập Google thành công!',
-    logoutSuccess: 'Đăng xuất thành công'
-  },
-
-  // Password Requirements component
-  passwordRequirements: {
-    title: 'Yêu cầu mật khẩu',
-    strength: 'Độ mạnh:',
-    strengthLevels: {
-      weak: 'Yếu',
-      medium: 'Trung bình', 
-      strong: 'Mạnh'
-    },
-    requirements: {
-      minLength: 'Tối thiểu 8 ký tự',
-      uppercase: 'Có ít nhất 1 chữ in hoa (A-Z)',
-      lowercase: 'Có ít nhất 1 chữ thường (a-z)',
-      number: 'Có ít nhất 1 số (0-9)',
-      special: 'Có ít nhất 1 ký tự đặc biệt (@, #, $, etc.)'
-    }
-  },
-
-  // Validation messages for all form validation with toast
-  validation: {
-    // Email validation
-    emailRequired: 'Vui lòng nhập email',
-    emailInvalid: 'Định dạng email không hợp lệ',
-    emailMissingAt: 'Email thiếu ký tự "@"',
-    emailStartsWithAt: 'Email không thể bắt đầu bằng "@"',
-    emailMissingDomain: 'Email thiếu tên miền sau "@"',
-    emailMissingTLD: 'Email thiếu phần mở rộng (ví dụ: .com, .vn)',
-    
-    // Password validation
-    passwordRequired: 'Vui lòng nhập mật khẩu',
-    passwordMinLength8: 'Mật khẩu phải có ít nhất 8 ký tự',
-    passwordMissingUppercase: 'Mật khẩu thiếu chữ cái viết hoa',
-    passwordMissingLowercase: 'Mật khẩu thiếu chữ cái viết thường',
-    passwordMissingNumber: 'Mật khẩu thiếu chữ số',
-    passwordMissingSpecial: 'Mật khẩu thiếu ký tự đặc biệt',
-    
-    // Confirm password validation
-    confirmPasswordRequired: 'Vui lòng xác nhận mật khẩu',
-    confirmPasswordMismatch: 'Mật khẩu xác nhận không trùng khớp',
-    
-    // Full name validation
-    fullNameRequired: 'Vui lòng nhập họ và tên',
-    fullNameTooShort: 'Họ tên quá ngắn (ít nhất 2 ký tự)',
-    fullNameTooLong: 'Họ tên quá dài (tối đa 50 ký tự)',
-    
-    // Phone validation
-    phoneInvalid: 'Định dạng số điện thoại không đúng',
-    
-    // Accept terms validation
-    acceptTermsRequired: 'Vui lòng đồng ý với điều khoản sử dụng',
-    
-    // Success messages
-    loginSuccess: 'Đăng nhập thành công!',
-    registerSuccess: 'Đăng ký thành công!',
-    welcomeMessage: 'Chào mừng bạn đến với TalentFit AI',
-    
-    // Error messages  
-    invalidCredentials: 'Email hoặc mật khẩu không chính xác',
-    networkError: 'Lỗi kết nối mạng. Vui lòng thử lại.',
-    loginFailed: 'Đăng nhập thất bại. Vui lòng thử lại.',
-    registerFailed: 'Đăng ký thất bại',
-    emailExists: 'Email đã được sử dụng',
-    emailExistsSubtitle: 'Vui lòng chọn email khác',
-    networkErrorSubtitle: 'Lỗi kết nối mạng',
-    generalError: 'Vui lòng thử lại sau',
-    validationFailed: 'Có lỗi xảy ra, vui lòng kiểm tra lại thông tin'
-  },
-
-
-
-  // Pages - Dynamic content based on current page
-  pages: {
-    dashboard: {
-      subscription: 'Bảng tổng quan',
-      header: {
-        title: 'TalentFit',
-        subtitle: 'AI',
-        description: 'Nền tảng phân tích CV bằng AI'
-      }
-    },
-    cvAnalysis: {
-      subscription: 'Phân tích CV',
-      header: {
-        title: 'Phân tích',
-        subtitle: 'CV',
-        description: 'Tải lên và phân tích CV với thông tin chi tiết từ AI'
-      }
-    },
-    candidates: {
-      subscription: 'Quản lý ứng viên',
-      header: {
-        title: 'Quản lý',
-        subtitle: 'ứng viên',
-        description: 'Quản lý và theo dõi hồ sơ ứng viên và đơn ứng tuyển'
-      }
-    },
-    jobPostings: {
-      subscription: 'Quản lý công việc',
-      header: {
-        title: 'Đăng tin',
-        subtitle: 'tuyển dụng',
-        description: 'Quản lý hồ sơ công việc và yêu cầu cho phân tích CV'
-      }
-    },
-    analytics: {
-      subscription: 'Bảng phân tích',
-      header: {
-        title: 'Phân tích',
-        subtitle: 'dữ liệu',
-        description: 'Phân tích toàn diện và thông tin hiệu suất chi tiết'
-      }
-    },
-    settings: {
-      subscription: 'Cài đặt hệ thống',
-      header: {
-        title: 'Cài đặt',
-        subtitle: 'hệ thống',
-        description: 'Cấu hình tùy chọn hệ thống và cài đặt tài khoản'
-      }
-    }
-  },
-
-  // Dashboard
-  dashboard: {
-    sidebar: {
-      navigation: {
-        dashboard: 'Bảng điều khiển',
-        cvAnalysis: 'Phân tích CV',
-        candidates: 'Ứng viên',
-        jobPostings: 'Đăng tuyển',
-        analytics: 'Phân tích',
-        settings: 'Cài đặt'
-      },
-      subscription: 'Tổng quan Dashboard',
-      collapse: 'Thu gọn thanh bên',
-      expand: 'Mở rộng thanh bên',
-      hoverHint: 'Di chuột vào đây để hiện thanh bên'
-    },
-    header: {
-      title: 'TalentFit',
-      subtitle: 'AI',
-      description: 'Nền tảng phân tích CV bằng AI',
-      search: {
-        placeholder: 'Tìm kiếm...',
-        fullPlaceholder: 'Tìm kiếm CV, ứng viên...'
-      },
-      user: {
-        name: 'Nguyễn Văn A',
-        role: 'Quản trị viên'
-      },
-      actions: {
-        logout: 'Đăng xuất'
-      }
-    },
-    metrics: {
-      totalResumes: {
-        title: 'Tổng CV',
-        description: 'Tổng số CV được xử lý bởi hệ thống AI trong tháng này'
-      },
-      activeCandidates: {
-        title: 'Ứng viên hoạt động', 
-        description: 'Ứng viên có trình độ đang tìm kiếm cơ hội việc làm'
-      },
-      accuracy: {
-        title: 'Độ chính xác',
-        description: 'Độ chính xác khớp việc làm bằng AI trên tất cả vị trí'
-      },
-      processingSpeed: {
-        title: 'Tốc độ xử lý',
-        description: 'Thời gian trung bình để phân tích và chấm điểm mỗi CV'
-      }
-    },
-    processingQueue: {
-      title: 'Hàng đợi xử lý',
-      subtitle: 'mục trong hàng đợi',
-      viewAll: 'Xem tất cả hàng đợi',
-      total: 'tổng',
-      states: {
-        pending: 'Chờ xử lý',
-        processing: 'Đang xử lý',
-        completed: 'Hoàn thành',
-        error: 'Lỗi'
-      },
-      progress: 'hoàn thành'
-    },
-    recentResumes: {
-      title: 'CV gần đây',
-      subtitle: 'Tài liệu được xử lý gần đây nhất',
-      viewAll: 'Xem tất cả CV',
-      total: 'tổng',
-      score: 'Điểm',
-      match: 'Khớp'
-    },
-    monthlyApplications: {
-      title: 'Ứng tuyển hàng tháng',
-      subtitle: 'Xu hướng ứng tuyển theo thời gian',
-      growth: 'tháng này',
-      trend: 'Xu hướng tăng trưởng 6 tháng'
-    },
-    skillsChart: {
-      title: 'Kỹ năng hàng đầu',
-      subtitle: 'Kỹ năng kỹ thuật phổ biến nhất',
-      skills: 'Kỹ năng',
-      description: 'Kỹ năng phổ biến nhất trong số CV đã phân tích'
-    },
-    scoreDistribution: {
-      title: 'Phân bố điểm số',
-      subtitle: 'tổng CV',
-      averageScore: 'Điểm trung bình',
-      highScores: 'Điểm cao (81+)',
-      totalAnalyzed: 'Tổng đã phân tích',
-      legend: {
-        resumes: 'CV',
-        resume: 'CV'
-      },
-      ranges: {
-        poor: 'Kém (0-40)',
-        fair: 'Khá (41-60)',
-        good: 'Tốt (61-80)',
-        excellent: 'Xuất sắc (81-100)'
-      }
-    }
-  },
-
-  footer: {
-    company: {
-      description: 'Nền tảng phân tích CV thông minh hàng đầu, giúp kết nối nhà tuyển dụng với ứng viên phù hợp thông qua công nghệ AI tiên tiến.',
-      tagline: 'Nền tảng Phân tích CV bằng AI'
-    },
-    newsletter: {
-      title: 'Bản tin',
-      subtitle: 'Nhận thông tin mới nhất về AI và xu hướng tuyển dụng',
-      placeholder: 'Nhập email của bạn',
-      agreement: 'Bằng việc đăng ký, bạn đồng ý với chính sách bảo mật của chúng tôi.'
-    },
-    links: {
-      product: {
-        title: 'Sản phẩm',
-        items: {
-          cvAnalysis: 'Phân tích CV',
-          jobMatching: 'Ghép đôi công việc',
-          careerInsights: 'Thông tin nghề nghiệp',
-          skillAssessment: 'Đánh giá kỹ năng'
-        }
-      },
-      company: {
-        title: 'Công ty',
-        items: {
-          about: 'Về chúng tôi',
-          team: 'Đội ngũ',
-          news: 'Tin tức',
-          careers: 'Tuyển dụng',
-          partners: 'Đối tác'
-        }
-      },
-      support: {
-        title: 'Hỗ trợ',
-        items: {
-          helpCenter: 'Trung tâm trợ giúp',
-          userGuide: 'Hướng dẫn sử dụng',
-          apiDocs: 'Tài liệu API',
-          contactSupport: 'Liên hệ hỗ trợ',
-          bugReport: 'Báo cáo lỗi'
-        }
-      },
-      legal: {
-        title: 'Pháp lý',
-        items: {
-          privacy: 'Chính sách bảo mật',
-          terms: 'Điều khoản dịch vụ',
-          cookies: 'Chính sách Cookie',
-          gdpr: 'Tuân thủ GDPR'
-        }
-      }
-    },
-    social: {
-      followUs: 'Theo dõi chúng tôi'
-    },
-    bottom: {
-      copyright: 'Tất cả quyền được bảo lưu.',
-      madeWith: 'Được tạo với',
-      vietnam: 'tại Việt Nam'
-=======
       loginLink: 'Đăng nhập ngay',
       toast: {
         // Validation messages
@@ -749,7 +445,6 @@
         networkError: 'Lỗi kết nối mạng',
         networkErrorSubtitle: 'Vui lòng thử lại sau'
       }
->>>>>>> 8a951c53
     }
   },
 
