--- conflicted
+++ resolved
@@ -482,7 +482,6 @@
         generalErrorSubtitle: 'Vui lòng thử lại sau'
       }
     },
-<<<<<<< HEAD
     googleSigningIn: 'Đang đăng nhập...',
     continueWithGoogle: 'Đăng nhập với Google',
     googleSignInSuccess: 'Đăng nhập Google thành công!',
@@ -742,38 +741,6 @@
       weak: 'Yếu',
       medium: 'Trung bình', 
       strong: 'Mạnh'
-=======
-    verifyOTP: {
-      title: 'Xác thực email',
-      subtitle: 'Nhập mã 6 chữ số chúng tôi đã gửi đến',
-      emailLabel: 'Email',
-      codeLabel: 'Mã xác thực',
-      codePlaceholder: 'Nhập mã 6 chữ số',
-      timerLabel: 'Mã hết hạn sau',
-      verifyButton: 'Xác thực',
-      verifyingButton: 'Đang xác thực...',
-      resendButton: 'Gửi lại',
-      resendCountdown: 'Gửi lại sau {seconds}s',
-      resendAvailable: 'Gửi lại ({count} lần còn lại)',
-      errorMessage: 'Mã không hợp lệ. Vui lòng thử lại.',
-      successMessage: 'Xác thực thành công',
-      successSubtitle: 'Đang chuyển hướng đến trang đăng nhập...',
-      toast: {
-        verificationSuccess: 'Xác thực thành công!',
-        verificationSuccessSubtitle: 'Email của bạn đã được xác thực',
-        verificationFailed: 'Xác thực thất bại',
-        verificationFailedSubtitle: 'Vui lòng kiểm tra lại mã và thử lại',
-        resendSuccess: 'Mã mới đã được gửi',
-        resendSuccessSubtitle: 'Vui lòng kiểm tra email của bạn',
-        resendFailed: 'Gửi lại mã thất bại',
-        resendFailedSubtitle: 'Vui lòng thử lại sau',
-        invalidCode: 'Mã xác thực không đúng',
-        codeExpired: 'Mã đã hết hạn',
-        tooManyAttempts: 'Quá nhiều lần thử sai',
-        networkError: 'Lỗi kết nối mạng',
-        networkErrorSubtitle: 'Vui lòng thử lại sau'
-      }
->>>>>>> ed370997
     },
     googleSigningIn: 'Đang đăng nhập với Google...',
     continueWithGoogle: 'Tiếp tục với Google',
@@ -815,7 +782,6 @@
     emailInvalid: 'Email không đúng định dạng',
   },
 
-<<<<<<< HEAD
   // Settings
   settings: {
     title: 'Cài đặt',
@@ -897,43 +863,6 @@
     appearance: {
       language: 'Ngôn ngữ',
     },
-=======
-  common: {
-    loading: 'Đang tải...',
-    error: 'Lỗi',
-    success: 'Thành công',
-    cancel: 'Hủy',
-    confirm: 'Xác nhận',
-    save: 'Lưu',
-    edit: 'Chỉnh sửa',
-    delete: 'Xóa',
-    back: 'Quay lại',
-    next: 'Tiếp theo',
-    previous: 'Trước',
-    close: 'Đóng',
-    open: 'Mở',
-    viewMore: 'Xem thêm',
-    viewLess: 'Xem ít hơn',
-    toast: {
-      // General
-      linkCopied: 'Đã sao chép liên kết',
-
-      // Job
-      jobSaved: 'Đã lưu công việc',
-      jobSavedSubtitle: '{jobTitle} đã được thêm vào danh sách đã lưu',
-
-      // CV
-      filesAddedSuccess: 'Đã thêm thành công {count} tệp',
-      noFilesReady: 'Không có tệp nào sẵn sàng để phân tích',
-      analysisSuccess: 'Phân tích hoàn tất!',
-
-      // Network & Generic Errors
-      networkError: 'Lỗi kết nối mạng',
-      networkErrorSubtitle: 'Vui lòng kiểm tra kết nối và thử lại',
-      genericError: 'Đã có lỗi không mong muốn xảy ra',
-      genericErrorSubtitle: 'Vui lòng thử lại sau',
-    }
->>>>>>> ed370997
   },
 
   // Pages - Dynamic content based on current page
@@ -1019,14 +948,8 @@
         dashboard: 'Bảng điều khiển',
         cvAnalysis: 'Phân tích CV',
         candidates: 'Ứng viên',
-<<<<<<< HEAD
         savedJobs: 'Việc làm đã lưu',
         jobPostings: 'Đăng tuyển',
-=======
-        savedJobs: 'Công việc đã lưu',
-        jobPostings: 'Tin tuyển dụng',
-        users: 'Người dùng',
->>>>>>> ed370997
         analytics: 'Phân tích',
         settings: 'Cài đặt'
       },
@@ -1183,7 +1106,6 @@
     }
   },
 
-<<<<<<< HEAD
   common: {
     loading: 'Đang tải...',
     error: 'Lỗi',
@@ -1391,68 +1313,5 @@
       removeFailed: 'Không thể cập nhật danh sách đã lưu',
       shareFailed: 'Không thể chia sẻ việc làm này',
     },
-=======
-  // Password Requirements component
-  passwordRequirements: {
-    title: 'Yêu cầu mật khẩu',
-    strength: 'Độ mạnh mật khẩu',
-    strengthLevels: {
-      weak: 'Yếu',
-      medium: 'Trung bình',
-      strong: 'Mạnh'
-    },
-    requirements: {
-      minLength: 'Ít nhất 8 ký tự',
-      uppercase: 'Một chữ hoa',
-      lowercase: 'Một chữ thường',
-      number: 'Một chữ số',
-      special: 'Một ký tự đặc biệt'
-    }
-  },
-
-  // Users Management
-  users: {
-    title: 'Quản lý người dùng',
-    subtitle: 'Quản lý tất cả người dùng và vai trò của họ',
-    addUser: 'Thêm người dùng',
-    editUser: 'Chỉnh sửa người dùng',
-    stats: {
-      totalUsers: 'Tổng người dùng',
-      candidates: 'Ứng viên',
-      recruiters: 'Nhà tuyển dụng',
-      admins: 'Quản trị viên'
-    },
-    search: {
-      placeholder: 'Tìm kiếm theo tên hoặc email...'
-    },
-    filters: {
-      allRoles: 'Tất cả vai trò',
-      allStatus: 'Tất cả trạng thái',
-      filterButton: 'Lọc'
-    },
-    table: {
-      user: 'Người dùng',
-      role: 'Vai trò',
-      status: 'Trạng thái',
-      joined: 'Tham gia',
-      lastLogin: 'Đăng nhập cuối',
-      actions: 'Hành động',
-      never: 'Chưa bao giờ'
-    },
-    roles: {
-      admin: 'Quản trị viên',
-      recruiter: 'Nhà tuyển dụng (HR)',
-      candidate: 'Ứng viên'
-    },
-    status: {
-      active: 'Hoạt động',
-      inactive: 'Không hoạt động',
-      suspended: 'Tạm khóa'
-    },
-    empty: {
-      title: 'Không tìm thấy người dùng',
-      description: 'Thử điều chỉnh tìm kiếm hoặc bộ lọc'
-    }
->>>>>>> ed370997
   }
 };