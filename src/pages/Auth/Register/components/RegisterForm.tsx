import React, { useState, useRef } from 'react';
import { useTranslation } from '../../../../hooks/useTranslation';
import { useRouter } from '../../../../components/Router';
import { useToast } from '../../../../contexts/ToastContext';
import { useAuth } from '../../../../contexts/auth/AuthContext';
import { Card } from '../../../../components/ui/Card';
import { LoadingSpinner } from '../../../../components/ui/LoadingSpinner';
<<<<<<< HEAD
import { ValidationInput } from '../../../../components/ui/ValidationInput';
import { PasswordRequirements } from '../../../../components/ui/PasswordRequirements';
import { useValidation } from '../../../../hooks/useValidation';
import { registerSchema } from '../../../../utils/validation/schemas';
import { User, Mail, Phone, Shield, CheckCircle, Star, BriefcaseBusiness } from 'lucide-react';
=======
import { createFocusEffect } from '../../../../utils/focusEffects';
import { Eye, EyeOff, User, Mail, Phone, Shield, CheckCircle, Star, BriefcaseBusiness } from 'lucide-react';
>>>>>>> 8a951c53

interface RegisterFormProps {
  onSubmit?: (data: RegisterFormData) => void;
}

export interface RegisterFormData {
  email: string;
  password: string;
  confirmPassword: string;
  fullName: string;
  phone?: string;
  role: 'candidate' | 'recruiter';
  acceptTerms: boolean;
}

export const RegisterForm: React.FC<RegisterFormProps> = ({ onSubmit }) => {
  const { getContent } = useTranslation();
  const { navigate } = useRouter();
  const { showErrorToast, showSuccessToast } = useToast();
  const { register } = useAuth();
  
  // Use validation hook
  const { 
    values, 
    errors, 
    setValue, 
    setFieldTouched,
  } = useValidation(registerSchema, {
    email: '',
    password: '',
    confirmPassword: '',
    fullName: '',
    phone: '',
    role: 'candidate' as const,
    acceptTerms: false,
  });
  
  const [isLoading, setIsLoading] = useState(false);
  const [showPasswordRequirements, setShowPasswordRequirements] = useState(false);
  const [blurErrors, setBlurErrors] = useState<Record<string, string | null>>({});
  const isSubmittingRef = useRef(false);

  // Function to handle blur validation for required fields only
  const handleBlurValidation = (fieldName: keyof RegisterFormData, value: any) => {
    setFieldTouched(fieldName);
    
    // Only validate required fields for blur errors
    const requiredFields = ['fullName', 'email', 'password', 'confirmPassword', 'acceptTerms'];
    if (!requiredFields.includes(fieldName)) {
      return;
    }

<<<<<<< HEAD
    let errorMessage = null;
=======
    // Validate password
    if (!formData.password || formData.password.length < 8) {
      showErrorToast(getContent('auth.register.toast.passwordMinLength'));
      newErrors.password = getContent('auth.register.toast.passwordMinLength');
      hasErrors = true;
    } else {
      // Check for password strength requirements
      const hasUpperCase = /[A-Z]/.test(formData.password);
      const hasLowerCase = /[a-z]/.test(formData.password);
      const hasNumbers = /\d/.test(formData.password);
      const hasSpecialChar = /[!@#$%^&*(),.?":{}|<>]/.test(formData.password);
      
      if (!hasUpperCase) {
        showErrorToast(getContent('auth.register.toast.passwordUppercase'));
        newErrors.password = getContent('auth.register.toast.passwordUppercase');
        hasErrors = true;
      } else if (!hasLowerCase) {
        showErrorToast(getContent('auth.register.toast.passwordLowercase'));
        newErrors.password = getContent('auth.register.toast.passwordLowercase');
        hasErrors = true;
      } else if (!hasNumbers) {
        showErrorToast(getContent('auth.register.toast.passwordNumbers'));
        newErrors.password = getContent('auth.register.toast.passwordNumbers');
        hasErrors = true;
      } else if (!hasSpecialChar) {
        showErrorToast(getContent('auth.register.toast.passwordSpecialChar'));
        newErrors.password = getContent('auth.register.toast.passwordSpecialChar');
        hasErrors = true;
      }
    }
>>>>>>> 8a951c53

    switch (fieldName) {
      case 'fullName':
        if (!value || value.trim() === '') {
          errorMessage = getContent('validation.fullNameRequired');
        }
        break;
      case 'email':
        if (!value || value.trim() === '') {
          errorMessage = getContent('validation.emailRequired');
        }
        break;
      case 'password':
        if (!value || value.trim() === '') {
          errorMessage = getContent('validation.passwordRequired');
        }
        break;
      case 'confirmPassword':
        if (!value || value.trim() === '') {
          errorMessage = getContent('validation.confirmPasswordRequired');
        }
        break;
      case 'acceptTerms':
        if (!value) {
          errorMessage = getContent('validation.acceptTermsRequired');
        }
        break;
    }

    setBlurErrors(prev => ({
      ...prev,
      [fieldName]: errorMessage
    }));
  };

  // Function to clear blur error when user starts typing
  const clearBlurError = (fieldName: keyof RegisterFormData) => {
    if (blurErrors[fieldName]) {
      setBlurErrors(prev => ({
        ...prev,
        [fieldName]: null
      }));
    }
  };

  const handleSubmit = async (e: React.FormEvent) => {
    e.preventDefault();
    
    // Set submitting flag để tránh báo lỗi blur
    isSubmittingRef.current = true;
    
    // Clear all blur errors on submit
    setBlurErrors({});
    
    // Simple validation - chỉ check required fields với i18n trực tiếp
    const validationErrors: string[] = [];
    
    if (!values.fullName || values.fullName.trim() === '') {
      validationErrors.push(getContent('validation.fullNameRequired'));
    }
    
    if (!values.email || values.email.trim() === '') {
      validationErrors.push(getContent('validation.emailRequired'));
    }
    
    if (!values.password || values.password.trim() === '') {
      validationErrors.push(getContent('validation.passwordRequired'));
    }
    
    if (!values.confirmPassword || values.confirmPassword.trim() === '') {
      validationErrors.push(getContent('validation.confirmPasswordRequired'));
    } else if (values.password !== values.confirmPassword) {
      validationErrors.push(getContent('validation.confirmPasswordMismatch'));
    }
    
    if (!values.acceptTerms) {
      validationErrors.push(getContent('validation.acceptTermsRequired'));
    }
    
    // Nếu có lỗi, hiện toast và return
    if (validationErrors.length > 0) {
      validationErrors.forEach((error, index) => {
        setTimeout(() => {
          showErrorToast(error);
        }, index * 100);
      });
      isSubmittingRef.current = false;
      return;
    }
    
    setIsLoading(true);
    
    try {
      if (onSubmit) {
        await onSubmit(values as RegisterFormData);
        showSuccessToast(getContent('validation.registerSuccess'), getContent('validation.welcomeMessage'));
      } else {
<<<<<<< HEAD
        // Simulate API call
        await new Promise((resolve, reject) => {
          setTimeout(() => {
            // Simulate different scenarios for testing
            const email = values.email.toLowerCase();
            if (email === 'test@exists.com') {
              reject(new Error('email already exists'));
            } else if (email === 'network@error.com') {
              reject(new Error('network error'));
            } else {
              resolve(true);
            }
          }, 2000);
        });
        
        showSuccessToast(getContent('validation.registerSuccess'), getContent('validation.welcomeMessage'));
        
        // Navigate to login after successful registration
        navigate('/login');
=======
        // Use real API call
        const registerData = {
          email: formData.email.trim(),
          password: formData.password,
          confirm_password: formData.confirmPassword,
          full_name: formData.fullName.trim(),
          phone: formData.phone?.trim() || undefined,
          role: formData.role,
        };
        
        await register(registerData);
        
        // Store email for OTP verification
        localStorage.setItem('pendingVerificationEmail', formData.email.trim());
        
        // Registration successful, navigate to OTP verification
        showSuccessToast(
          getContent('auth.register.toast.registerSuccess'), 
          getContent('auth.register.toast.registerSuccessSubtitle')
        );
        
        // Navigate to OTP verification page with email
        setTimeout(() => {
          navigate('/verify-otp', 'slide-left');
        }, 1500);
>>>>>>> 8a951c53
      }
    } catch (err: any) {
      console.error('Registration error:', err);
      
      const errorMessage = err.message || '';
<<<<<<< HEAD
      if (errorMessage.includes('email already exists')) {
        showErrorToast(getContent('validation.error.emailExists'), getContent('validation.error.emailExistsSubtitle'), 4000);
      } else if (errorMessage.includes('network')) {
        showErrorToast(getContent('validation.error.networkErrorSubtitle'), getContent('validation.error.generalError'), 4000);
=======
      if (errorMessage.includes('email already exists') || errorMessage.includes('email đã được sử dụng')) {
        showErrorToast(getContent('auth.register.toast.emailExists'), getContent('auth.register.toast.emailExistsSubtitle'), 4000);
      } else if (errorMessage.includes('network') || errorMessage.includes('kết nối')) {
        showErrorToast(getContent('auth.register.toast.networkError'), getContent('auth.register.toast.networkErrorSubtitle'), 4000);
      } else if (errorMessage.includes('password') || errorMessage.includes('mật khẩu')) {
        showErrorToast(getContent('auth.register.toast.passwordWeak'), getContent('auth.register.toast.passwordWeakSubtitle'), 4000);
>>>>>>> 8a951c53
      } else {
        showErrorToast(getContent('validation.error.registerFailed'), getContent('validation.error.generalError'), 4000);
      }
    } finally {
      setIsLoading(false);
      isSubmittingRef.current = false;
    }
  };

  // Removed old handleInputChange - using ValidationInput and useValidation hook

  return (
    <div className="w-full">
      <Card variant="default" className="w-full shadow-lg backdrop-blur-md p-6">
        <form onSubmit={handleSubmit} className="space-y-4" noValidate>
          {/* Name and Email Row */}
          <div className="grid grid-cols-1 md:grid-cols-2 gap-4">
            {/* Full Name Field */}
            <div className="relative">
              <ValidationInput
                id="fullName"
                type="text"
                label={getContent('auth.register.fullName')}
                value={values.fullName}
                onChange={(e) => {
                  setValue('fullName', e.target.value);
                  clearBlurError('fullName');
                }}
<<<<<<< HEAD
                onBlur={() => handleBlurValidation('fullName', values.fullName)}
                validation={errors.fullName}
=======
                onInput={(e) => {
                  // Clear custom validity when user starts typing
                  (e.target as HTMLInputElement).setCustomValidity('');
                }}
                className={`w-full px-3 py-2 border rounded-lg transition-colors duration-200 focus:outline-none ${
                  errors.fullName ? 'border-red-500 bg-red-50' : 'border-neutral-300 bg-white'
                } ${createFocusEffect.input('md', 'primary')}`}
>>>>>>> 8a951c53
                placeholder={getContent('auth.register.fullNamePlaceholder')}
                autoComplete="name"
                disabled={isLoading}
                icon={<User className="w-4 h-4" />}
                required
              />
              {blurErrors.fullName && (
                <div className="text-xs text-red-500 mt-1">
                  {blurErrors.fullName}
                </div>
              )}
            </div>

            {/* Email Field */}
            <div className="relative">
              <ValidationInput
                id="email"
                type="email"
                label={getContent('auth.register.email')}
                value={values.email}
                onChange={(e) => {
                  setValue('email', e.target.value);
                  clearBlurError('email');
                }}
<<<<<<< HEAD
                onBlur={() => handleBlurValidation('email', values.email)}
                validation={errors.email}
=======
                onInput={(e) => {
                  // Clear custom validity when user starts typing
                  (e.target as HTMLInputElement).setCustomValidity('');
                }}
                className={`w-full px-3 py-2 border rounded-lg transition-colors duration-200 focus:outline-none ${
                  errors.email ? 'border-red-500 bg-red-50' : 'border-neutral-300 bg-white'
                } ${createFocusEffect.email('md')}`}
>>>>>>> 8a951c53
                placeholder={getContent('auth.register.emailPlaceholder')}
                autoComplete="email"
                disabled={isLoading}
                icon={<Mail className="w-4 h-4" />}
                required
              />
              {blurErrors.email && (
                <div className="text-xs text-red-500 mt-1">
                  {blurErrors.email}
                </div>
              )}
            </div>
          </div>

          {/* Phone and Role Row */}
          <div className="grid grid-cols-1 md:grid-cols-2 gap-4">
            {/* Phone Field (Optional) */}
<<<<<<< HEAD
            <ValidationInput
              id="phone"
              type="tel"
              label={`${getContent('auth.register.phone')} (${getContent('auth.register.optional')})`}
              value={values.phone || ''}
              onChange={(e) => setValue('phone', e.target.value)}
              onBlur={() => setFieldTouched('phone')}
              validation={errors.phone}
              placeholder={getContent('auth.register.phonePlaceholder')}
              autoComplete="tel"
              disabled={isLoading}
              icon={<Phone className="w-4 h-4" />}
            />
=======
            <div>
              <label htmlFor="phone" className="block text-sm font-medium text-primary-700 mb-1">
                <div className="flex flex-row items-center gap-2">
                  <Phone className="w-4 h-4" />
                  {getContent('auth.register.phone')}
                  <span className="text-neutral-400 text-sm">{getContent('auth.register.optional')}</span>
                </div>
              </label>
              <input
                id="phone"
                type="tel"
                value={formData.phone}
                onChange={(e) => handleInputChange('phone', e.target.value)}
                onInvalid={(e) => {
                  e.preventDefault();
                  const phone = (e.target as HTMLInputElement).value.trim();
                  if (phone && !/^[+]?[0-9\s\-\(\)]{8,}$/.test(phone)) {
                    showErrorToast(getContent('auth.register.toast.phoneInvalid'));
                  }
                }}
                onInput={(e) => {
                  // Clear custom validity when user starts typing
                  (e.target as HTMLInputElement).setCustomValidity('');
                }}
                className={`w-full px-3 py-2 border rounded-lg transition-colors duration-200 focus:outline-none ${
                  errors.phone ? 'border-red-500 bg-red-50' : 'border-neutral-300 bg-white'
                } ${createFocusEffect.input('md', 'primary')}`}
                placeholder={getContent('auth.register.phonePlaceholder')}
                disabled={isLoading}
              />
              {errors.phone && (
                <p className="mt-1 text-sm text-red-600">{errors.phone}</p>
              )}
            </div>
>>>>>>> 8a951c53

            {/* Role Selection */}
            <div>
              <label className="block text-sm font-medium text-primary-700 mb-1">
                <div className="flex flex-row items-center gap-2">
                  <Star className="w-4 h-4" />
                  {getContent('auth.register.role')}
                  <span className="text-red-500">*</span>
                </div>
              </label>
              <div className="flex flex-row gap-2">
                <label 
                  className={`relative flex flex-row items-center p-2 py-3 border rounded-lg cursor-pointer transition-all duration-200 flex-1 ${
                    values.role === 'candidate' 
                      ? 'border-primary-500 bg-primary-50 ring-2 ring-primary-200' 
                      : 'border-neutral-300 bg-white hover:border-primary-300'
                  }`}
                >
                  <input
                    type="radio"
                    name="role"
                    value="candidate"
                    checked={values.role === 'candidate'}
                    onChange={(e) => setValue('role', e.target.value as 'candidate' | 'recruiter')}
                    className="sr-only"
                    disabled={isLoading}
                  />
                  <div className="flex flex-row items-center space-x-1">
                    <User className="w-3 h-3 text-primary-600" />
                    <span className="text-xs font-medium text-primary-700">
                      {getContent('auth.register.candidate')}
                    </span>
                  </div>
                  {values.role === 'candidate' && (
                    <CheckCircle className="w-3 h-3 text-primary-600 ml-auto" />
                  )}
                </label>
                
                <label 
                  className={`relative flex flex-row items-center p-2 border rounded-lg cursor-pointer transition-all duration-200 flex-1 ${
                    values.role === 'recruiter' 
                      ? 'border-primary-500 bg-primary-50 ring-2 ring-primary-200' 
                      : 'border-neutral-300 bg-white hover:border-primary-300'
                  }`}
                >
                  <input
                    type="radio"
                    name="role"
                    value="recruiter"
                    checked={values.role === 'recruiter'}
                    onChange={(e) => setValue('role', e.target.value as 'candidate' | 'recruiter')}
                    className="sr-only"
                    disabled={isLoading}
                  />
                  <div className="flex flex-row items-center space-x-1">
                    <BriefcaseBusiness className="w-3 h-3 text-primary-600" />
                    <span className="text-xs font-medium text-primary-700">
                      {getContent('auth.register.recruiter')}
                    </span>
                  </div>
                  {values.role === 'recruiter' && (
                    <CheckCircle className="w-3 h-3 text-primary-600 ml-auto" />
                  )}
                </label>
              </div>
            </div>
          </div>



          {/* Password Fields Row */}
          <div className="grid grid-cols-1 md:grid-cols-2 gap-4">
            {/* Password Field */}
            <div className="relative">
            <div className="relative">
              <ValidationInput
                id="password"
                type="password"
                label={getContent('auth.register.password')}
                value={values.password}
                onChange={(e) => {
                  setValue('password', e.target.value);
                  clearBlurError('password');
                }}
                onFocus={() => setShowPasswordRequirements(true)}
                onBlur={() => {
                  setShowPasswordRequirements(false);
                  handleBlurValidation('password', values.password);
                }}
                validation={errors.password}
                showPasswordToggle={true}
                placeholder={getContent('auth.register.passwordPlaceholder')}
                autoComplete="new-password"
                disabled={isLoading}
                icon={<Shield className="w-4 h-4" />}
                required
              />
              {blurErrors.password && (
                <div className="text-xs text-red-500 mt-1">
                  {blurErrors.password}
                </div>
<<<<<<< HEAD
=======
              </label>
              <div className="relative">
                <input
                  id="password"
                  type={showPassword ? 'text' : 'password'}
                  value={formData.password}
                  onChange={(e) => handleInputChange('password', e.target.value)}
                  onInvalid={(e) => {
                    e.preventDefault();
                    const password = (e.target as HTMLInputElement).value;
                    if (!password) {
                      showErrorToast(getContent('auth.register.toast.passwordRequired'));
                    } else if (password.length < 6) {
                      showErrorToast(getContent('auth.register.toast.passwordMinLength'));
                    }
                  }}
                  onInput={(e) => {
                    // Clear custom validity when user starts typing
                    (e.target as HTMLInputElement).setCustomValidity('');
                  }}
                  className={`w-full px-3 py-2 pr-12 border rounded-lg transition-colors duration-200 focus:outline-none ${
                    errors.password ? 'border-red-500 bg-red-50' : 'border-neutral-300 bg-white'
                  } ${createFocusEffect.password('md')}`}
                  placeholder="Nhập mật khẩu (ít nhất 8 ký tự, có chữ hoa, chữ thường, số và ký tự đặc biệt)"
                  disabled={isLoading}
                  required
                />
                <button
                  type="button"
                  onClick={() => setShowPassword(!showPassword)}
                  className="password-toggle-btn absolute inset-y-0 right-0 pr-3 flex items-center text-neutral-400 hover:text-primary-600 transition-colors duration-200 focus:outline-none"
                  disabled={isLoading}
                >
                  {showPassword ? <EyeOff className="h-5 w-5" /> : <Eye className="h-5 w-5" />}
                </button>
              </div>
              {errors.password && (
                <p className="mt-1 text-sm text-red-600">{errors.password}</p>
>>>>>>> 8a951c53
              )}
            </div>              {/* Password Requirements Popup */}
              <PasswordRequirements 
                password={values.password}
                isVisible={showPasswordRequirements}
              />
            </div>

            {/* Confirm Password Field */}
            <div className="relative">
              <ValidationInput
                id="confirmPassword"
                type="password"
                label={getContent('auth.register.confirmPassword')}
                value={values.confirmPassword}
                onChange={(e) => {
                  setValue('confirmPassword', e.target.value);
                  clearBlurError('confirmPassword');
                }}
                onBlur={() => handleBlurValidation('confirmPassword', values.confirmPassword)}
                validation={errors.confirmPassword}
                showPasswordToggle={true}
                placeholder={getContent('auth.register.confirmPasswordPlaceholder')}
                autoComplete="new-password"
                disabled={isLoading}
                icon={<CheckCircle className="w-4 h-4" />}
                required
              />
              {blurErrors.confirmPassword && (
                <div className="text-xs text-red-500 mt-1">
                  {blurErrors.confirmPassword}
                </div>
<<<<<<< HEAD
=======
              </label>
              <div className="relative">
                <input
                  id="confirmPassword"
                  type={showConfirmPassword ? 'text' : 'password'}
                  value={formData.confirmPassword}
                  onChange={(e) => handleInputChange('confirmPassword', e.target.value)}
                  onInvalid={(e) => {
                    e.preventDefault();
                    const confirmPassword = (e.target as HTMLInputElement).value;
                    if (!confirmPassword) {
                      showErrorToast(getContent('auth.register.toast.confirmPasswordRequired'));
                    } else if (confirmPassword !== formData.password) {
                      showErrorToast(getContent('auth.register.toast.confirmPasswordMismatch'));
                    }
                  }}
                  onInput={(e) => {
                    // Clear custom validity when user starts typing
                    (e.target as HTMLInputElement).setCustomValidity('');
                  }}
                  className={`w-full px-3 py-2 pr-12 border rounded-lg transition-colors duration-200 focus:outline-none ${
                    errors.confirmPassword ? 'border-red-500 bg-red-50' : 'border-neutral-300 bg-white'
                  } ${createFocusEffect.password('md')}`}
                  placeholder={getContent('auth.register.confirmPasswordPlaceholder')}
                  disabled={isLoading}
                  required
                />
                <button
                  type="button"
                  onClick={() => setShowConfirmPassword(!showConfirmPassword)}
                  className="password-toggle-btn absolute inset-y-0 right-0 pr-3 flex items-center text-neutral-400 hover:text-primary-600 transition-colors duration-200 focus:outline-none"
                  disabled={isLoading}
                >
                  {showConfirmPassword ? <EyeOff className="h-5 w-5" /> : <Eye className="h-5 w-5" />}
                </button>
              </div>
              {errors.confirmPassword && (
                <p className="mt-1 text-sm text-red-600">{errors.confirmPassword}</p>
>>>>>>> 8a951c53
              )}
            </div>  
          </div>

          {/* Terms and Conditions */}
          <div className="relative">
            <div className="flex flex-row items-start space-x-2">
              <input
                id="acceptTerms"
                type="checkbox"
                checked={values.acceptTerms}
                onChange={(e) => {
                  setValue('acceptTerms', e.target.checked);
                  clearBlurError('acceptTerms');
                }}
                onBlur={() => handleBlurValidation('acceptTerms', values.acceptTerms)}
              className="mt-0.5 h-4 w-4 text-primary-600 focus:ring-primary-500 border-neutral-300 rounded"
              disabled={isLoading}
            />
            <label htmlFor="acceptTerms" className="text-sm text-neutral-700">
              {getContent('auth.register.acceptTerms')}{' '}
              <a 
                href="#terms" 
                className="text-primary-600 hover:text-primary-500 font-medium underline"
              >
                {getContent('auth.register.termsOfService')}
              </a>
              {' và '}
              <a 
                href="#privacy" 
                className="text-primary-600 hover:text-primary-500 font-medium underline"
              >
                {getContent('auth.register.privacyPolicy')}
              </a>
            </label>
            </div>
            {blurErrors.acceptTerms && (
              <div className="text-xs text-red-500 mt-1">
                {blurErrors.acceptTerms}
              </div>
            )}
          </div>

          {/* Register Button */}
          <button
            type="submit"
            disabled={isLoading}
            className={`w-full bg-gradient-to-r from-primary-500 to-secondary-500 hover:from-primary-600 hover:to-secondary-600 text-white rounded-2xl p-3 font-medium shadow-lg hover:shadow-xl transition-all duration-200 disabled:opacity-50 disabled:cursor-not-allowed focus:outline-none focus:ring-2 focus:ring-primary-500 focus:ring-offset-2`}
          >
            {isLoading ? (
              <div className="flex flex-row items-center justify-center">
                <LoadingSpinner size="sm" variant="neutral" className="mr-2" />
                {getContent('auth.register.registering')}
              </div>
            ) : (
              getContent('auth.register.registerButton')
            )}
          </button>
        </form>

        {/* Login Link */}
        <div className="text-center mt-6">
          <div className="text-sm text-neutral-600">
            {getContent('auth.register.hasAccount')}{' '}
            <a 
              href="/login"
              onClick={(e) => {
                e.preventDefault();
                navigate('/login');
              }}
              className="text-primary-600 hover:text-primary-500 font-medium transition-colors focus:outline-none focus:ring-2 focus:ring-primary-500 focus:ring-offset-1 rounded cursor-pointer"
            >
              {getContent('auth.register.loginLink')}
            </a>
          </div>
        </div>
      </Card>
    </div>
  );
};<|MERGE_RESOLUTION|>--- conflicted
+++ resolved
@@ -5,16 +5,12 @@
 import { useAuth } from '../../../../contexts/auth/AuthContext';
 import { Card } from '../../../../components/ui/Card';
 import { LoadingSpinner } from '../../../../components/ui/LoadingSpinner';
-<<<<<<< HEAD
 import { ValidationInput } from '../../../../components/ui/ValidationInput';
 import { PasswordRequirements } from '../../../../components/ui/PasswordRequirements';
 import { useValidation } from '../../../../hooks/useValidation';
 import { registerSchema } from '../../../../utils/validation/schemas';
-import { User, Mail, Phone, Shield, CheckCircle, Star, BriefcaseBusiness } from 'lucide-react';
-=======
 import { createFocusEffect } from '../../../../utils/focusEffects';
 import { Eye, EyeOff, User, Mail, Phone, Shield, CheckCircle, Star, BriefcaseBusiness } from 'lucide-react';
->>>>>>> 8a951c53
 
 interface RegisterFormProps {
   onSubmit?: (data: RegisterFormData) => void;
@@ -67,9 +63,36 @@
       return;
     }
 
-<<<<<<< HEAD
     let errorMessage = null;
-=======
+
+    switch (fieldName) {
+      case 'fullName':
+        if (!value || value.trim() === '') {
+          errorMessage = getContent('validation.fullNameRequired');
+        }
+        break;
+      case 'email':
+        if (!value || value.trim() === '') {
+          errorMessage = getContent('validation.emailRequired');
+        }
+        break;
+      case 'password':
+        if (!value || value.trim() === '') {
+          errorMessage = getContent('validation.passwordRequired');
+        }
+        break;
+      case 'confirmPassword':
+        if (!value || value.trim() === '') {
+          errorMessage = getContent('validation.confirmPasswordRequired');
+        }
+        break;
+      case 'acceptTerms':
+        if (!value) {
+          errorMessage = getContent('validation.acceptTermsRequired');
+        }
+        break;
+    }
+
     // Validate password
     if (!formData.password || formData.password.length < 8) {
       showErrorToast(getContent('auth.register.toast.passwordMinLength'));
@@ -100,41 +123,6 @@
         hasErrors = true;
       }
     }
->>>>>>> 8a951c53
-
-    switch (fieldName) {
-      case 'fullName':
-        if (!value || value.trim() === '') {
-          errorMessage = getContent('validation.fullNameRequired');
-        }
-        break;
-      case 'email':
-        if (!value || value.trim() === '') {
-          errorMessage = getContent('validation.emailRequired');
-        }
-        break;
-      case 'password':
-        if (!value || value.trim() === '') {
-          errorMessage = getContent('validation.passwordRequired');
-        }
-        break;
-      case 'confirmPassword':
-        if (!value || value.trim() === '') {
-          errorMessage = getContent('validation.confirmPasswordRequired');
-        }
-        break;
-      case 'acceptTerms':
-        if (!value) {
-          errorMessage = getContent('validation.acceptTermsRequired');
-        }
-        break;
-    }
-
-    setBlurErrors(prev => ({
-      ...prev,
-      [fieldName]: errorMessage
-    }));
-  };
 
   // Function to clear blur error when user starts typing
   const clearBlurError = (fieldName: keyof RegisterFormData) => {
@@ -198,27 +186,6 @@
         await onSubmit(values as RegisterFormData);
         showSuccessToast(getContent('validation.registerSuccess'), getContent('validation.welcomeMessage'));
       } else {
-<<<<<<< HEAD
-        // Simulate API call
-        await new Promise((resolve, reject) => {
-          setTimeout(() => {
-            // Simulate different scenarios for testing
-            const email = values.email.toLowerCase();
-            if (email === 'test@exists.com') {
-              reject(new Error('email already exists'));
-            } else if (email === 'network@error.com') {
-              reject(new Error('network error'));
-            } else {
-              resolve(true);
-            }
-          }, 2000);
-        });
-        
-        showSuccessToast(getContent('validation.registerSuccess'), getContent('validation.welcomeMessage'));
-        
-        // Navigate to login after successful registration
-        navigate('/login');
-=======
         // Use real API call
         const registerData = {
           email: formData.email.trim(),
@@ -244,25 +211,17 @@
         setTimeout(() => {
           navigate('/verify-otp', 'slide-left');
         }, 1500);
->>>>>>> 8a951c53
       }
     } catch (err: any) {
       console.error('Registration error:', err);
       
       const errorMessage = err.message || '';
-<<<<<<< HEAD
-      if (errorMessage.includes('email already exists')) {
-        showErrorToast(getContent('validation.error.emailExists'), getContent('validation.error.emailExistsSubtitle'), 4000);
-      } else if (errorMessage.includes('network')) {
-        showErrorToast(getContent('validation.error.networkErrorSubtitle'), getContent('validation.error.generalError'), 4000);
-=======
       if (errorMessage.includes('email already exists') || errorMessage.includes('email đã được sử dụng')) {
         showErrorToast(getContent('auth.register.toast.emailExists'), getContent('auth.register.toast.emailExistsSubtitle'), 4000);
       } else if (errorMessage.includes('network') || errorMessage.includes('kết nối')) {
         showErrorToast(getContent('auth.register.toast.networkError'), getContent('auth.register.toast.networkErrorSubtitle'), 4000);
       } else if (errorMessage.includes('password') || errorMessage.includes('mật khẩu')) {
         showErrorToast(getContent('auth.register.toast.passwordWeak'), getContent('auth.register.toast.passwordWeakSubtitle'), 4000);
->>>>>>> 8a951c53
       } else {
         showErrorToast(getContent('validation.error.registerFailed'), getContent('validation.error.generalError'), 4000);
       }
@@ -291,10 +250,6 @@
                   setValue('fullName', e.target.value);
                   clearBlurError('fullName');
                 }}
-<<<<<<< HEAD
-                onBlur={() => handleBlurValidation('fullName', values.fullName)}
-                validation={errors.fullName}
-=======
                 onInput={(e) => {
                   // Clear custom validity when user starts typing
                   (e.target as HTMLInputElement).setCustomValidity('');
@@ -302,7 +257,6 @@
                 className={`w-full px-3 py-2 border rounded-lg transition-colors duration-200 focus:outline-none ${
                   errors.fullName ? 'border-red-500 bg-red-50' : 'border-neutral-300 bg-white'
                 } ${createFocusEffect.input('md', 'primary')}`}
->>>>>>> 8a951c53
                 placeholder={getContent('auth.register.fullNamePlaceholder')}
                 autoComplete="name"
                 disabled={isLoading}
@@ -327,10 +281,6 @@
                   setValue('email', e.target.value);
                   clearBlurError('email');
                 }}
-<<<<<<< HEAD
-                onBlur={() => handleBlurValidation('email', values.email)}
-                validation={errors.email}
-=======
                 onInput={(e) => {
                   // Clear custom validity when user starts typing
                   (e.target as HTMLInputElement).setCustomValidity('');
@@ -338,7 +288,6 @@
                 className={`w-full px-3 py-2 border rounded-lg transition-colors duration-200 focus:outline-none ${
                   errors.email ? 'border-red-500 bg-red-50' : 'border-neutral-300 bg-white'
                 } ${createFocusEffect.email('md')}`}
->>>>>>> 8a951c53
                 placeholder={getContent('auth.register.emailPlaceholder')}
                 autoComplete="email"
                 disabled={isLoading}
@@ -356,21 +305,6 @@
           {/* Phone and Role Row */}
           <div className="grid grid-cols-1 md:grid-cols-2 gap-4">
             {/* Phone Field (Optional) */}
-<<<<<<< HEAD
-            <ValidationInput
-              id="phone"
-              type="tel"
-              label={`${getContent('auth.register.phone')} (${getContent('auth.register.optional')})`}
-              value={values.phone || ''}
-              onChange={(e) => setValue('phone', e.target.value)}
-              onBlur={() => setFieldTouched('phone')}
-              validation={errors.phone}
-              placeholder={getContent('auth.register.phonePlaceholder')}
-              autoComplete="tel"
-              disabled={isLoading}
-              icon={<Phone className="w-4 h-4" />}
-            />
-=======
             <div>
               <label htmlFor="phone" className="block text-sm font-medium text-primary-700 mb-1">
                 <div className="flex flex-row items-center gap-2">
@@ -405,7 +339,6 @@
                 <p className="mt-1 text-sm text-red-600">{errors.phone}</p>
               )}
             </div>
->>>>>>> 8a951c53
 
             {/* Role Selection */}
             <div>
@@ -507,8 +440,6 @@
                 <div className="text-xs text-red-500 mt-1">
                   {blurErrors.password}
                 </div>
-<<<<<<< HEAD
-=======
               </label>
               <div className="relative">
                 <input
@@ -547,7 +478,6 @@
               </div>
               {errors.password && (
                 <p className="mt-1 text-sm text-red-600">{errors.password}</p>
->>>>>>> 8a951c53
               )}
             </div>              {/* Password Requirements Popup */}
               <PasswordRequirements 
@@ -580,8 +510,6 @@
                 <div className="text-xs text-red-500 mt-1">
                   {blurErrors.confirmPassword}
                 </div>
-<<<<<<< HEAD
-=======
               </label>
               <div className="relative">
                 <input
@@ -620,7 +548,6 @@
               </div>
               {errors.confirmPassword && (
                 <p className="mt-1 text-sm text-red-600">{errors.confirmPassword}</p>
->>>>>>> 8a951c53
               )}
             </div>  
           </div>
